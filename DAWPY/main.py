--- conflicted
+++ resolved
@@ -45,10 +45,6 @@
 
     except Exception as e:
         print(f"Fatal error: {e}")
-<<<<<<< HEAD
-        import traceback
-=======
->>>>>>> 18087d3e
         traceback.print_exc()
         return 1
 
