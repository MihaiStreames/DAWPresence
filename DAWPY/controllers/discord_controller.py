from typing import Callable, Optional

from DAWPY.exceptions import DiscordConnectionError
from DAWPY.models import AppSettings, DAWStatus, DiscordPresence
from DAWPY.services import DiscordService


class DiscordController:
    """Controller for Discord Rich Presence management"""

    def __init__(self, discord_service: DiscordService, app_version: str):
        self.discord_service = discord_service
        self.app_version = app_version
        self._current_client_id: Optional[str] = None

        # Setup service callbacks
        self.discord_service.on_connected = self._on_connected
        self.discord_service.on_disconnected = self._on_disconnected
        self.discord_service.on_error = self._on_error

        # Controller callbacks
        self.on_connected: Optional[Callable] = None
        self.on_disconnected: Optional[Callable] = None
        self.on_error: Optional[Callable[[Exception], None]] = None

    @property
    def is_connected(self) -> bool:
        """Check if Discord is connected"""
        return self.discord_service.is_connected

<<<<<<< HEAD
    def update_from_daw_status(
        self, daw_status: DAWStatus, settings: AppSettings
    ) -> None:
=======
    def update_from_daw_status(self, daw_status: DAWStatus, settings: AppSettings):
>>>>>>> fd26fcfc
        """Update Discord presence based on DAW status"""
        if not daw_status.is_running:
            self.disconnect()
            return

        # Ensure we're connected with correct client ID
        if not self._ensure_connection(daw_status.daw_info.client_id):
            return

        # Create and update presence
        presence = DiscordPresence.create_for_daw(
            daw_status, settings, self.app_version
        )

        try:
            self.discord_service.update_presence(presence)
        except DiscordConnectionError as e:
            if self.on_error:
                self.on_error(e)

    def disconnect(self):
        """Disconnect from Discord"""
        self.discord_service.disconnect()
        self._current_client_id = None

    def _ensure_connection(self, client_id: str) -> bool:
        """Ensure connection with specific client ID"""
        if self.is_connected and self._current_client_id == client_id:
            return True

        try:
            self.discord_service.connect(client_id)
            self._current_client_id = client_id
            return True
        except DiscordConnectionError:
            return False

    def _on_connected(self):
        """Handle Discord connection"""
        if self.on_connected:
            self.on_connected()

    def _on_disconnected(self):
        """Handle Discord disconnection"""
        self._current_client_id = None
        if self.on_disconnected:
            self.on_disconnected()

    def _on_error(self, error: Exception):
        """Handle Discord errors"""
        if self.on_error:
            self.on_error(error)<|MERGE_RESOLUTION|>--- conflicted
+++ resolved
@@ -28,13 +28,7 @@
         """Check if Discord is connected"""
         return self.discord_service.is_connected
 
-<<<<<<< HEAD
-    def update_from_daw_status(
-        self, daw_status: DAWStatus, settings: AppSettings
-    ) -> None:
-=======
     def update_from_daw_status(self, daw_status: DAWStatus, settings: AppSettings):
->>>>>>> fd26fcfc
         """Update Discord presence based on DAW status"""
         if not daw_status.is_running:
             self.disconnect()
