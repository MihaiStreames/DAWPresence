from typing import Callable, Optional

from loguru import logger

from DAWPY.models import AppSettings, DAWInfo, DAWStatus
from DAWPY.services import ConfigurationService, ProcessMonitorService
from DAWPY.services.logging_service import log_performance


class DAWController:
    """Controller for DAW monitoring and status management"""

    def __init__(
        self,
        process_monitor: ProcessMonitorService,
        config_service: ConfigurationService,
    ):
        self.process_monitor = process_monitor
        self.config_service = config_service
        self._current_status = DAWStatus()

        # Callbacks
        self.on_daw_started: Optional[Callable[[DAWStatus], None]] = None
        self.on_daw_stopped: Optional[Callable[[DAWStatus], None]] = None
        self.on_status_updated: Optional[Callable[[DAWStatus], None]] = None

<<<<<<< HEAD
=======
        logger.info("DAW Controller initialized")

    @log_performance
>>>>>>> a68e3c49
    def scan_for_daws(self, settings: AppSettings) -> DAWStatus:
        """Scan for running DAWs and update status"""
        previous_status = self._current_status
        new_status = DAWStatus()

        # Load configs
<<<<<<< HEAD
        daw_configs = self.config_service.load_daw_configurations()
=======
        try:
            daw_configs = self.config_service.load_daw_configurations()
            logger.debug(f"Loaded {len(daw_configs)} DAW configurations")
        except Exception as e:
            logger.error(f"Failed to load DAW configurations: {e}")
            return new_status
>>>>>>> a68e3c49

        # Check each DAW
        for daw_info in daw_configs:
            process_info = self.process_monitor.get_process_by_name(
                daw_info.process_name
            )

            if process_info:
                new_status = self._build_daw_status(daw_info, process_info, settings)
                logger.info(
                    f"DAW detected: {daw_info.display_text} | Project: {new_status.project_name} | PID: {process_info.pid}"
                )
                break

<<<<<<< HEAD
        # Update status
=======
        # Update status and handle changes
>>>>>>> a68e3c49
        self._current_status = new_status
        self._handle_status_change(previous_status, new_status)

        if self.on_status_updated:
            self.on_status_updated(new_status)

        return new_status

    def _build_daw_status(
        self, daw_info: DAWInfo, process_info, settings: AppSettings
    ) -> DAWStatus:
        """Build DAWStatus from process information"""
        status = DAWStatus(
            daw_info=daw_info,
            is_running=True,
            cpu_usage=process_info.cpu_percent,
            ram_usage_mb=process_info.memory_mb,
            window_title=process_info.window_title,
            version=self.process_monitor.get_process_version(process_info.exe_path),
        )

        # Extract project name
        if not settings.hide_project_name:
            status.project_name = status.extract_project_name()
        else:
            status.project_name = "(hidden)"

        return status

    def _handle_status_change(self, previous: DAWStatus, current: DAWStatus):
        """Handle changes in DAW status"""
        # DAW started
        if not previous.is_running and current.is_running:
            logger.success(f"DAW Started: {current.display_name}")
            if self.on_daw_started:
                self.on_daw_started(current)

        # DAW stopped
        elif previous.is_running and not current.is_running:
            logger.info("No DAW detected")
            if self.on_daw_stopped:
                self.on_daw_stopped(current)<|MERGE_RESOLUTION|>--- conflicted
+++ resolved
@@ -24,28 +24,21 @@
         self.on_daw_stopped: Optional[Callable[[DAWStatus], None]] = None
         self.on_status_updated: Optional[Callable[[DAWStatus], None]] = None
 
-<<<<<<< HEAD
-=======
         logger.info("DAW Controller initialized")
 
     @log_performance
->>>>>>> a68e3c49
     def scan_for_daws(self, settings: AppSettings) -> DAWStatus:
         """Scan for running DAWs and update status"""
         previous_status = self._current_status
         new_status = DAWStatus()
 
         # Load configs
-<<<<<<< HEAD
-        daw_configs = self.config_service.load_daw_configurations()
-=======
         try:
             daw_configs = self.config_service.load_daw_configurations()
             logger.debug(f"Loaded {len(daw_configs)} DAW configurations")
         except Exception as e:
             logger.error(f"Failed to load DAW configurations: {e}")
             return new_status
->>>>>>> a68e3c49
 
         # Check each DAW
         for daw_info in daw_configs:
@@ -60,11 +53,7 @@
                 )
                 break
 
-<<<<<<< HEAD
-        # Update status
-=======
         # Update status and handle changes
->>>>>>> a68e3c49
         self._current_status = new_status
         self._handle_status_change(previous_status, new_status)
 
